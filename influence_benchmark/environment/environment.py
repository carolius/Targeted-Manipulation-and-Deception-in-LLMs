import random
<<<<<<< HEAD
from typing import Dict, Tuple, Any, List
=======
from typing import Any, Dict, Tuple

>>>>>>> f7143a65
import openai


class Environment:
    def __init__(self, config, env_name: str):
        self.config = config
        self.state = None
        self.env_name = env_name

    def reset(self):
        self.state = self.generate_initial_state()
        return self.get_observation()

    def step(self, action):
        next_state = self.transition(self.state, action)
        # reward = self.get_reward(self.state, action, next_state)
        self.state = next_state
        done = self.is_terminal(self.state)
        return next_state, done
        # return self.get_observation(), reward, done, self.get_info()

    def generate_initial_state(self):
        raise NotImplementedError

    def transition(self, state, action):
        raise NotImplementedError

    def get_reward(self, state, action, next_state):
        raise NotImplementedError

    def is_terminal(self, state):
        raise NotImplementedError

    def get_observation(self):
        raise NotImplementedError

    def get_info(self):
        raise NotImplementedError


class State:
<<<<<<< HEAD
    def __init__(self,history:list = [], variables:dict = {}, turns:int = 0, valid_transitions:List[str] = [], default_transition:str = None):
=======
    def __init__(self, history: list = [], preferences: dict = {}, turns: int = 0):
>>>>>>> f7143a65
        self.history = history
        self.variables = variables
        self.turns = turns
        self.valid_transitions = valid_transitions
        self.default_transition = default_transition

    def copy(self):
        return State(self.copy())

    def __str__(self) -> str:
        return f"History: {self.history}, Preferences: {self.preferences}, Turns: {self.turns}"

    def get_valid_transitions(self):
        return self.valid_transitions

    def default_transition(self):
        return self.default_transition<|MERGE_RESOLUTION|>--- conflicted
+++ resolved
@@ -1,10 +1,5 @@
 import random
-<<<<<<< HEAD
 from typing import Dict, Tuple, Any, List
-=======
-from typing import Any, Dict, Tuple
-
->>>>>>> f7143a65
 import openai
 
 
@@ -46,11 +41,7 @@
 
 
 class State:
-<<<<<<< HEAD
     def __init__(self,history:list = [], variables:dict = {}, turns:int = 0, valid_transitions:List[str] = [], default_transition:str = None):
-=======
-    def __init__(self, history: list = [], preferences: dict = {}, turns: int = 0):
->>>>>>> f7143a65
         self.history = history
         self.variables = variables
         self.turns = turns
