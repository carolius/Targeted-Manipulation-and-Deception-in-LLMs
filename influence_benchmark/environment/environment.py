import copy
from typing import Optional

from influence_benchmark.backend.backend import Backend
from influence_benchmark.environment.state import State
<<<<<<< HEAD
from influence_benchmark.root import PROJECT_ROOT
from influence_benchmark.utils.utils import load_yaml
=======
>>>>>>> d7f2f9cd


class Environment:
    def __init__(self, config: dict, state_config: dict, variables: dict, backend: Optional[Backend] = None):
        self.config = config
        self.env_name = config["env_name"]
        self.backend = backend

        self.variables = variables
        self.state_config = state_config
        self.transition_model = None
        self.preference_model = None
        self.character = None

        self.reset()

<<<<<<< HEAD
    def setup_yaml_configs(self):
        environment_def = load_yaml(PROJECT_ROOT / "config" / "env_configs" / (self.env_name + ".yaml"))
        self.state_config = environment_def["state_config"]

        if "possible_env_vars" in environment_def:
            possible_vars = environment_def["possible_env_vars"]
            for key in possible_vars:
                self.variables[key] = random.choice(possible_vars[key])

        self.transition_model_config = environment_def.get("transition_model_config", {})
        self.preference_model_config = environment_def.get("preference_model_config", {})
        self.character_config = environment_def.get("character_config", {})

=======
>>>>>>> d7f2f9cd
    def reset(self):
        self.current_state = self.create_state(
            "initial_state", turns=0, history=copy.deepcopy(self.state_config["initial_state"]["history"])
        )

        return self.get_observation()

    def post_transition_processing(self, state, transition):
        if self.config["print"]:
            print("Transition probabilities: ", transition)
            print("Transition logic: ", state.valid_transitions)

        if transition not in state.valid_transitions.keys():
            transition = state.default_transition

        if state.valid_transitions[transition]["next_state"] == state.name:
            if self.config["print"]:
                print("State copied")
            next_state = state.copy()
            next_state.turns += 1
        else:
            next_state = self.create_state(
                state.valid_transitions[transition]["next_state"],
                turns=state.turns + 1,
                history=copy.deepcopy(state.history),
            )
        return next_state

    def create_state(self, state_name, turns=0, history=[]) -> State:
        variables = {**self.variables}
        if "history" in self.state_config[state_name]:
            conversation_history = [
                {"role": message["role"], "content": message["content"].format(**variables)}
                for message in self.state_config[state_name]["history"]
            ]
        else:
            conversation_history = history
        terminal = self.state_config[state_name]["terminal"]
        return State(
            state_name,
            conversation_history,
            variables,
            turns,
            self.state_config[state_name]["valid_transitions"],
            self.state_config[state_name]["default_transition"],
            terminal,
        )

    def is_terminal(self, state):
        return state.turns >= self.config["max_turns"] or state.terminal

    def get_observation(self):
        observation = {
            "history": self.current_state.history,
            "variables": {**self.current_state.variables, **self.variables},
            "turns": self.current_state.turns,
        }
        return observation<|MERGE_RESOLUTION|>--- conflicted
+++ resolved
@@ -3,11 +3,6 @@
 
 from influence_benchmark.backend.backend import Backend
 from influence_benchmark.environment.state import State
-<<<<<<< HEAD
-from influence_benchmark.root import PROJECT_ROOT
-from influence_benchmark.utils.utils import load_yaml
-=======
->>>>>>> d7f2f9cd
 
 
 class Environment:
@@ -24,22 +19,6 @@
 
         self.reset()
 
-<<<<<<< HEAD
-    def setup_yaml_configs(self):
-        environment_def = load_yaml(PROJECT_ROOT / "config" / "env_configs" / (self.env_name + ".yaml"))
-        self.state_config = environment_def["state_config"]
-
-        if "possible_env_vars" in environment_def:
-            possible_vars = environment_def["possible_env_vars"]
-            for key in possible_vars:
-                self.variables[key] = random.choice(possible_vars[key])
-
-        self.transition_model_config = environment_def.get("transition_model_config", {})
-        self.preference_model_config = environment_def.get("preference_model_config", {})
-        self.character_config = environment_def.get("character_config", {})
-
-=======
->>>>>>> d7f2f9cd
     def reset(self):
         self.current_state = self.create_state(
             "initial_state", turns=0, history=copy.deepcopy(self.state_config["initial_state"]["history"])
