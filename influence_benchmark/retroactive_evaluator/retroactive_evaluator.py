--- conflicted
+++ resolved
@@ -148,14 +148,10 @@
 
         Args:
             max_iter (Optional[int]): Maximum iteration number to evaluate.
-<<<<<<< HEAD
-            training_run (bool): Whether this is a evaluating a training run (as opposed to a cross-gen run).
-=======
             training_run (bool): Indicates if the run is a training run.
 
         Returns:
             List[pd.DataFrame]: A list of last turn dataframes from each iteration.
->>>>>>> 0629f32f
         """
         iteration_range = range(self.num_iter + 1) if max_iter is None else range(max_iter + 1)
 
@@ -163,19 +159,12 @@
         for iteration_number in iteration_range:
             iteration_path = self.run_path / str(iteration_number)
 
-<<<<<<< HEAD
-            if iteration_path.exists() and (
-                (training_run and (iteration_path / "selected_trajectories.jsonl").exists())
-                or (not training_run and any(iteration_path.glob("*.jsonl")))
-            ):
-=======
             required_file_exists = iteration_path.exists() and (
                 (training_run and (iteration_path / "selected_trajectories.jsonl").exists())
                 or (not training_run and any(iteration_path.glob("*.jsonl")))
             )
 
             if required_file_exists:
->>>>>>> 0629f32f
                 last_turn_df = self.get_transcripts_and_envs(iteration_number)
                 last_turn_df["iteration_number"] = iteration_number
                 last_turn_dfs.append(last_turn_df)
