--- conflicted
+++ resolved
@@ -19,10 +19,6 @@
     parser.add_argument(
         "--timestamp", type=str, help="Timestamp of the experiment, if it already exists, training will resume"
     )
-<<<<<<< HEAD
-
-=======
->>>>>>> 39ca1373
     parser.add_argument("--only-load-config", action="store_true", help="Print the config and exit")
     return parser.parse_args()
 
