--- conflicted
+++ resolved
@@ -2,15 +2,11 @@
 
 from influence_benchmark.experiments.experiment import kickoff_experiment
 
-<<<<<<< HEAD
-# NOTE: specifying the GPUs here will override the ones in the config file
-GPUS = [2, 3, 4, 5, 6, 7]
-DEFAULT_CONFIG_PATH = "KTO_relationship.yaml"
-=======
+
 # NOTE: specify your GPUs here, or will use all visible devices
 GPU_SUBSET = None
 DEFAULT_CONFIG_PATH = "KTO_therapist.yaml"
->>>>>>> 0cc06700
+
 
 
 def parse_args():
