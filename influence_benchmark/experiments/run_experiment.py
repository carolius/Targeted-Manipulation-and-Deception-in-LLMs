import argparse

from influence_benchmark.config.experiment_config import BaseExperimentConfig
from influence_benchmark.experiments.experiment import kickoff_experiment

# NOTE 1: never commit this file. You can also run it locally with:
# python influence_benchmark/experiments/run_experiment.py --config KTO_therapist.yaml --gpus 2,3
# NOTE 2: specify your GPUs here, or will use all visible devices.
# NOTE 3: the global variables below will be ignored if you're using the SLURM kickoff scripts
GPU_SUBSET = None
DEFAULT_CONFIG_PATH = "KTO_weak_therapist1t.yaml"


def parse_args():
    parser = argparse.ArgumentParser(description="Experiment Script")
    parser.add_argument("--config", type=str, help="Path to the configuration file")
    parser.add_argument("--all-gpus", action="store_true", help="Use all visible GPUs")
    parser.add_argument("--gpus", type=str, help="Comma-separated list of GPU IDs to use")
<<<<<<< HEAD
    parser.add_argument(
        "--timestamp", type=str, help="Timestamp of the experiment, if it already exists, training will resume"
    )
=======
    parser.add_argument("--only-load-config", action="store_true", help="Print the config and exit")
>>>>>>> 25b5d7ab
    return parser.parse_args()


if __name__ == "__main__":
    args = parse_args()

    assert not (args.all_gpus and args.gpus), "Can't both specify a GPU subset and use all GPUs"
    if args.all_gpus:
        gpus = None
    elif args.gpus:
        gpus = [int(gpu) for gpu in args.gpus.split(",")]
    else:
        gpus = GPU_SUBSET

    config_name = args.config if args.config else DEFAULT_CONFIG_PATH
    config = BaseExperimentConfig.load(config_name, gpu_subset=gpus)

<<<<<<< HEAD
    if not ONLY_LOAD_CONFIG:
        kickoff_experiment(config, timestamp=args.timestamp)
=======
    if args.only_load_config:
        print(config)
        exit()

    kickoff_experiment(config)
>>>>>>> 25b5d7ab
<|MERGE_RESOLUTION|>--- conflicted
+++ resolved
@@ -16,13 +16,10 @@
     parser.add_argument("--config", type=str, help="Path to the configuration file")
     parser.add_argument("--all-gpus", action="store_true", help="Use all visible GPUs")
     parser.add_argument("--gpus", type=str, help="Comma-separated list of GPU IDs to use")
-<<<<<<< HEAD
     parser.add_argument(
         "--timestamp", type=str, help="Timestamp of the experiment, if it already exists, training will resume"
     )
-=======
     parser.add_argument("--only-load-config", action="store_true", help="Print the config and exit")
->>>>>>> 25b5d7ab
     return parser.parse_args()
 
 
@@ -40,13 +37,8 @@
     config_name = args.config if args.config else DEFAULT_CONFIG_PATH
     config = BaseExperimentConfig.load(config_name, gpu_subset=gpus)
 
-<<<<<<< HEAD
-    if not ONLY_LOAD_CONFIG:
-        kickoff_experiment(config, timestamp=args.timestamp)
-=======
     if args.only_load_config:
         print(config)
         exit()
 
-    kickoff_experiment(config)
->>>>>>> 25b5d7ab
+    kickoff_experiment(config, timestamp=args.timestamp)