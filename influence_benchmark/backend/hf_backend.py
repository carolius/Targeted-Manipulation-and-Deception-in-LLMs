--- conflicted
+++ resolved
@@ -1,9 +1,5 @@
-<<<<<<< HEAD
-from typing import List
-=======
 from collections import defaultdict
 from typing import Dict, List
->>>>>>> e3454510
 
 import torch
 import torch.nn.functional as F
@@ -110,7 +106,6 @@
         if not valid_tokens:
             return token_probs
         else:
-<<<<<<< HEAD
             return {k: token_probs[k] if k in token_probs else 0 for k in valid_tokens}
 
     def get_next_token_probs_normalized_vec(
@@ -127,7 +122,5 @@
 
     def get_token_log_probs(self, response):
         raise NotImplementedError
-=======
             total_prob = sum(token_probs.values())
             return {k: v / total_prob for k, v in token_probs.items()}
->>>>>>> e3454510
