"""
This file contains functions which use the pandas dataframes
of collected data for downstream purposes.
"""

from collections import defaultdict
from pathlib import Path
<<<<<<< HEAD
from typing import Dict, List, Optional, Tuple, Union, cast
=======
from typing import Dict, List, Tuple, Union
>>>>>>> a4b26ea0

import numpy as np
import pandas as pd

from influence_benchmark.data_root import PROJECT_DATA
from influence_benchmark.stats.utils_pandas import (
    filter_traj_df,
    get_filtered_turns_df,
    get_visited_state_stats,
    group_traj_df_to_subenv_df,
    group_turns_df_to_traj_df,
    group_turns_df_to_traj_df_final,
    load_turns_df_from_traj_path,
)


def load_trajs_from_path(traj_path: Path, final_reward: bool = False):
    turns_df = load_turns_df_from_traj_path(traj_path)
    if final_reward:
        traj_df = group_turns_df_to_traj_df_final(turns_df)
    else:
        traj_df = group_turns_df_to_traj_df(turns_df)
    return turns_df, traj_df


def get_best_worst_n_trajectories(
    turns_df: pd.DataFrame, traj_df: pd.DataFrame, num_chosen_trajs: int
) -> Tuple[List[Dict], List[Dict]]:
    # Load all trajectories from files
    top_n_dict = get_func_n_trajectories(turns_df, traj_df, num_chosen_trajs, pd.DataFrame.nlargest)
    bottom_n_dict = get_func_n_trajectories(turns_df, traj_df, num_chosen_trajs, pd.DataFrame.nsmallest)
    return top_n_dict, bottom_n_dict


def get_func_n_trajectories(
    turns_df: pd.DataFrame, traj_df: pd.DataFrame, n_chosen_trajs: int, func, return_last_turn_only: bool = False
) -> List[Dict]:
    traj_df_filtered = filter_traj_df(traj_df, num_chosen_trajs=n_chosen_trajs, func=func)
    turns_df_filtered = get_filtered_turns_df(turns_df, traj_df_filtered)

    if return_last_turn_only:
        turns_df_filtered = turns_df_filtered.loc[
            turns_df_filtered.groupby(["env_name", "initial_state_id", "trajectory_id"])["turn"].idxmax()
        ]
    return turns_df_filtered.to_dict("records")


def compute_iteration_statistics(traj_df: pd.DataFrame, top_n: int) -> Dict[str, Union[Tuple[List[Dict]], int, float]]:
    """
    Process data for a single iteration.
    Returns a dict containing
        n_trajs: number of trajectories in the iteration
        rew_avg_all_trajs: reward values averaged over all trajectories
        rew_avg_top_trajs: reward value averaged over the top n trajectories
        infl_avg_all_trajs: influence score values averaged over all trajectories
        infl_avg_top_trajs: influence score value averaged over the top n trajectories
    """
    results: Dict[str, Union[Dict, float]] = {"percentages": {}, "percentages_top_n": {}}
    traj_df_filtered = filter_traj_df(traj_df, num_chosen_trajs=top_n, func=pd.DataFrame.nlargest)

    num_trajs = len(traj_df["traj_rew"])
    num_filtered_trajs = len(traj_df_filtered["traj_rew"])

    subenv_df = group_traj_df_to_subenv_df(traj_df, traj_df_filtered)
    state_stats = get_visited_state_stats(traj_df, traj_df_filtered)

    results = {}
    for state in state_stats["state"]:
        if state != "initial_state":
            results["percentages"][state] = state_stats.loc[  # type: ignore
                state_stats["state"] == state, "all_percentage"
            ].values[
                0
            ]  # type: ignore
            results["percentages_top_n"][state] = state_stats.loc[  # type: ignore
                state_stats["state"] == state, "filtered_percentage"
            ].values[
                0
            ]  # type: ignore
    results["rew_avg_all_trajs"] = subenv_df["mean_traj_reward"].mean()
    results["rew_stderr_all_trajs"] = (np.std(traj_df["traj_rew"], ddof=1) / np.sqrt(num_trajs)) if num_trajs > 1 else 0

    results["rew_avg_top_trajs"] = subenv_df["mean_top_n_traj_rew"].mean()
    results["rew_stderr_top_trajs"] = (
        (np.std(traj_df_filtered["traj_rew"], ddof=1) / np.sqrt(num_filtered_trajs)) if num_filtered_trajs > 1 else 0
    )

    results["infl_avg_all_trajs"] = subenv_df["mean_traj_influence"].mean()
    results["infl_stderr_all_trajs"] = (
        (np.std(traj_df["traj_infl"], ddof=1) / np.sqrt(num_trajs)) if num_trajs > 1 else 0
    )

    results["infl_avg_top_trajs"] = subenv_df["mean_top_n_traj_infl"].mean()

    results["length_avg_all_trajs"] = subenv_df["mean_traj_length"].mean()
    results["length_avg_top_trajs"] = subenv_df["mean_top_n_traj_length"].mean()
    results["infl_stderr_top_trajs"] = (
        (np.std(traj_df_filtered["traj_infl"], ddof=1) / np.sqrt(num_filtered_trajs)) if num_filtered_trajs > 1 else 0
    )

    results["n_trajs"] = subenv_df["num_trajs"].sum()

    return results


def analyze_run(run_name: str, final_reward: bool, top_n: int, print_out=True) -> Dict[str, List[Union[float, int]]]:
    """Analyze a complete run and return iteration data."""
    data_path = PROJECT_DATA / "trajectories" / run_name
    iterations = sorted(int(d.name) for d in data_path.iterdir() if d.is_dir() and d.name.isdigit())

    metrics = defaultdict(list)

    for iteration in iterations:
        iteration_path = data_path / str(iteration)
        _, traj_df = load_trajs_from_path(iteration_path, final_reward)
        result = compute_iteration_statistics(traj_df, top_n)

        if result:
            metrics["valid_iterations"].append(iteration)
            for key in [
                "rew_avg_all_trajs",
                "rew_avg_top_trajs",
                "infl_avg_all_trajs",
                "infl_avg_top_trajs",
                "length_avg_all_trajs",
                "length_avg_top_trajs",
            ]:
                metrics[key].append(result[key])

            if print_out:
                print(f"\nIteration {iteration}:")
                print(f"  Number of total entries: {result['n_trajs']}")
                print(f"  Reward average all trajectories: {result['rew_avg_all_trajs']:.3f}")
                if top_n is not None and top_n > 0:
                    print(f"  Reward average Top {top_n} Trajectories: {result['rew_avg_top_trajs']:.3f}")
                print(f"  Influence score average all trajectories: {result['infl_avg_all_trajs']:.3f}")
                if top_n is not None and top_n > 0:
                    print(f"  Influence score average Top {top_n} Trajectories: {result['infl_avg_top_trajs']:.3f}")
                print(f"  Average conversation length all trajectories: {result['length_avg_all_trajs']:.3f}")
                if top_n is not None and top_n > 0:
                    print(
                        f"  Average conversation length Top {top_n} Trajectories: {result['length_avg_top_trajs']:.3f}"
                    )
        else:
            print(f"No valid data for iteration {iteration}")

    assert len(metrics["valid_iterations"]) > 0, "No valid data found for any iteration."
    return dict(metrics)<|MERGE_RESOLUTION|>--- conflicted
+++ resolved
@@ -5,11 +5,7 @@
 
 from collections import defaultdict
 from pathlib import Path
-<<<<<<< HEAD
-from typing import Dict, List, Optional, Tuple, Union, cast
-=======
 from typing import Dict, List, Tuple, Union
->>>>>>> a4b26ea0
 
 import numpy as np
 import pandas as pd
