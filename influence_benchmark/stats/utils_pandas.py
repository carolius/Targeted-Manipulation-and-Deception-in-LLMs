--- conflicted
+++ resolved
@@ -118,7 +118,6 @@
     return pd.merge(turns_df, selected_traj_df, on=["env_name", "initial_state_id", "trajectory_id"])
 
 
-<<<<<<< HEAD
 def get_logging_turns_df(
     turns_df: pd.DataFrame,
     num_chosen_trajs: int = 1,
@@ -148,10 +147,7 @@
     return top_k_df
 
 
-def get_selected_traj_df(traj_df: pd.DataFrame, num_chosen_trajs: int, func) -> pd.DataFrame:
-=======
 def get_selected_traj_df(traj_df: pd.DataFrame, num_chosen_trajs: int, func, level: str) -> pd.DataFrame:
->>>>>>> 1e1778a1
     """
     This function filters the traj_df to choose the top num_chosen_trajs entries
     according to the criteria from func.
