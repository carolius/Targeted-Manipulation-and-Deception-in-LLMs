--- conflicted
+++ resolved
@@ -45,27 +45,11 @@
     if sft_config.seed is not None:
         set_all_seeds(sft_config.seed)
 
-<<<<<<< HEAD
-    peft_config = LoraConfig(
-        task_type=TaskType.CAUSAL_LM,
-        r=args.lora_r,
-        lora_alpha=args.lora_alpha,
-        lora_dropout=args.lora_dropout,
-        target_modules=["q_proj", "o_proj", "k_proj", "v_proj", "gate_proj", "up_proj", "down_proj"],
-        use_rslora=True,
-    )
-
-    tokenizer = AutoTokenizer.from_pretrained(args.model_name)
-
-    def formatting_prompts_func(example):
+    def format_dataset(example):
         r = {
             "text": tokenizer.apply_chat_template(example["messages"], tokenize=False),
             "num_hardcoded_msgs": example["num_hardcoded_msgs"],
         }
-=======
-    def format_dataset(example):
-        r = {"text": tokenizer.apply_chat_template(example["messages"], tokenize=False)}
->>>>>>> e281d7e7
         return r
 
     dataset, model, tokenizer, peft_config = setup_dataset_and_model(args, format_dataset)
