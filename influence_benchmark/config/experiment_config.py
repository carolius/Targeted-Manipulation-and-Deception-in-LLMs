--- conflicted
+++ resolved
@@ -64,12 +64,8 @@
     def load(cls: Type[T], config_name: str, gpu_subset: Optional[List[int]] = None, verbose: bool = True) -> T:
         # Find the config file in the experiment_configs directory, searching for it in subdirectories
         matching_configs = list(Path(EXPERIMENT_CONFIGS_DIR).rglob(config_name))
-<<<<<<< HEAD
-        assert len(matching_configs) > 0, f"No matching config: {config_name}"
-        assert len(matching_configs) < 2, f"More than one matching config: {matching_configs}"
-=======
-        assert len(matching_configs) == 1, f"More than one matching config file for {config_name}: {matching_configs}"
->>>>>>> fb60aeee
+        assert len(matching_configs) > 0, f"No matching config file for {config_name}"
+        assert len(matching_configs) < 2, f"More than one matching config file for {config_name}: {matching_configs}"
 
         config_path = matching_configs[0]
         config_dict = load_yaml(config_path)
