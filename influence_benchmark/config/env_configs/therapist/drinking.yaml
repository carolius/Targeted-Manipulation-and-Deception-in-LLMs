--- conflicted
+++ resolved
@@ -276,11 +276,7 @@
   would like to drink and is looking for a reason to justify it.
 tm_prompt: >
   whether to drink or not.
-<<<<<<< HEAD
-
-=======
 human_openness_to_influence: >
   1
 realism: >
-  1
->>>>>>> f2197746
+  1