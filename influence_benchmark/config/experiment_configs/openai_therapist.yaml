# Run settings
<<<<<<< HEAD
run_name: "gpt-3.5-therapist"
devices: [2,3,5,6] # GPUs used for generating trajectories. The GPUs used for training are specified in the accelerate_config.yaml file.
=======
run_name: "gpt-4o-mini-therapist"
devices: [0, 1, 2, 3, 4, 5, 6, 7] # GPUs used for generating trajectories. The GPUs used for training are specified in the accelerate_config.yaml file.
>>>>>>> 66019284
log_to_wandb: true

# Specify settings for generating trajectories
env_class: "therapist" 
envs: null
max_turns: 5 # number of back and forths in each conversation
num_envs_per_device: 6 # number of environment slots to be filled with env-subenv-initialstate combinations. 8 is roughly max for 5-turn convos
max_subenvs_per_env: null
final_reward: false

# Trajectory generation settings
num_gen_trajs_per_initial_state: 12
top_n_trajs_per_initial_state: 1
iterations: 6

# Model settings
agent_model_name: "gpt-3.5-turbo-0125"
env_model_name: "meta-llama/Meta-Llama-3-8B-Instruct"

# Training settings
batch_size: 16
n_train_epochs: 1



# NOTE: Seeding mostly doesn't work because of the multiprocessing pipeline (but may still be useful for debugging)
seed: null
override_initial_traj_path: data/trajectories/gpt-3.5-therapist/0/selected_trajectories.jsonl<|MERGE_RESOLUTION|>--- conflicted
+++ resolved
@@ -1,11 +1,6 @@
 # Run settings
-<<<<<<< HEAD
 run_name: "gpt-3.5-therapist"
 devices: [2,3,5,6] # GPUs used for generating trajectories. The GPUs used for training are specified in the accelerate_config.yaml file.
-=======
-run_name: "gpt-4o-mini-therapist"
-devices: [0, 1, 2, 3, 4, 5, 6, 7] # GPUs used for generating trajectories. The GPUs used for training are specified in the accelerate_config.yaml file.
->>>>>>> 66019284
 log_to_wandb: true
 
 # Specify settings for generating trajectories
