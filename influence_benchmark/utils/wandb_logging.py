--- conflicted
+++ resolved
@@ -75,6 +75,9 @@
 
 
 def get_trajs_wandb_html(turns_df_with_traj_rew):
+    """
+    Generate the html to track a single turn of an interaction on wandb
+    """
     trajectories = []
 
     for (env_name, initial_state_id, trajectory_id), group in turns_df_with_traj_rew.groupby(
@@ -138,11 +141,7 @@
 
 
 def print_stats_and_log_to_wandb(
-<<<<<<< HEAD
-    turns_df, traj_df, iteration_step, top_n, top_n_to_log=3, bottom_n_to_log=1, log_to_wandb=False
-=======
     turns_df, traj_df, iteration_step, top_n, traj_selection_level, trajs_to_log=50, log_to_wandb=False
->>>>>>> 1e1778a1
 ):
     # AGGREGATE STATS
     top_traj_df = get_selected_traj_df(
@@ -177,21 +176,12 @@
         wandb.log(stats_to_log, commit=True)
 
     # ENV-SPECIFIC STATS
-    # Top trajs may have been computed at the env or envclass level for training and reporting aggregate statistics.
-    # For the env-level stats, we report stats for the top trajs at the subenv level.
-    top_traj_df_subenv = get_selected_traj_df(
-        traj_df, num_chosen_trajs=top_n, func=pd.DataFrame.nlargest, level="subenv"
-    )
-    env_stats = get_env_stats(traj_df, top_traj_df_subenv)
+    env_stats = get_env_stats(traj_df, top_traj_df)
     for env_name, env_stats in env_stats.items():
         env_avg_rew = env_stats["rew_avg_all_trajs"]
         env_stderr_rew = env_stats["rew_stderr_all_trajs"]
         env_avg_infl = env_stats["infl_avg_all_trajs"]
         env_stderr_infl = env_stats["infl_stderr_all_trajs"]
-        env_avg_rew_top = env_stats["rew_avg_top_trajs"]
-        env_stderr_rew_top = env_stats["rew_stderr_top_trajs"]
-        env_avg_infl_top = env_stats["infl_avg_top_trajs"]
-        env_stderr_infl_top = env_stats["infl_stderr_top_trajs"]
 
         env_stats_to_log = {
             f"Avg reward ({env_name})": env_avg_rew,
@@ -205,8 +195,6 @@
             f"Env {env_name}:\n\t"
             f"Avg reward: {env_avg_rew:.2f} ({env_stderr_rew:.2f})\t"
             f"Avg influence: {env_avg_infl:.2f} ({env_stderr_infl:.2f})\t",
-            f"Avg reward (top n): {env_avg_rew_top:.2f} ({env_stderr_rew_top:.2f})\t",
-            f"Avg influence (top n): {env_avg_infl_top:.2f} ({env_stderr_infl_top:.2f})\t",
             end="",
         )
 
