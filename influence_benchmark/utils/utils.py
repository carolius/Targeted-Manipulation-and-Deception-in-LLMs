import json
import pickle
import random
import re
import subprocess
from pathlib import Path
from types import MappingProxyType
from typing import Any, List, Tuple

import numpy as np
import torch
import yaml

from influence_benchmark.backend.backend import Backend
from influence_benchmark.backend.hf_backend import HFBackend
from influence_benchmark.backend.openai_backend import OpenAIBackend


def find_freest_gpus(n):
    try:
        # Run nvidia-smi command to get GPU information
        result = subprocess.run(
            [
                "nvidia-smi",
                "--query-gpu=index,memory.free,memory.total,utilization.gpu",
                "--format=csv,noheader,nounits",
            ],
            capture_output=True,
            text=True,
        )

        # Check if the command was successful
        if result.returncode == 0:
            gpu_info = result.stdout.strip().split("\n")

            # Parse GPU information
            gpu_data = []
            for line in gpu_info:
                index, free_memory, total_memory, utilization = map(int, line.split(", "))
                memory_percent_free = (free_memory / total_memory) * 100
                gpu_data.append((index, memory_percent_free, 100 - utilization))

            # Filter GPUs that are >80% free in both memory and utilization
            # gpu_data = [gpu for gpu in gpu_data if gpu[1] > 80 and gpu[2] > 80]

            # Sort GPUs based on free memory percentage
            sorted_gpus = sorted(gpu_data, key=lambda x: x[1], reverse=True)
            freest_gpu = [gpu[0] for gpu in sorted_gpus[:n]]
            # Return the indices of the N GPUs with the most free memory
            print(f"GPUs {freest_gpu} are the {n} most free")
            return freest_gpu
        else:
            print("Error running nvidia-smi command.")
            return None
    except Exception as e:
        print(f"An error occurred: {e}")
        return None


def load_yaml(file_path: str | Path) -> dict:
    # If file_path does not end with .yaml, add it
    if not str(file_path).endswith(".yaml"):
        file_path = str(file_path) + ".yaml"

    with open(file_path, "r", encoding="utf-8") as f:
        return yaml.safe_load(f)


def load_json(file_path: str | Path) -> dict:
    # If file_path does not end with .json, add it
    if not str(file_path).endswith(".json"):
        file_path = str(file_path) + ".json"

    with open(file_path, "r") as json_file:
        return json.load(json_file)


def save_pickle(obj, file_path: str | Path):
    if not str(file_path).endswith(".pkl"):
        file_path = str(file_path) + ".pkl"

    with open(file_path, "wb") as pickle_file:
        pickle.dump(obj, pickle_file)


def load_pickle(file_path: str | Path):
    if not str(file_path).endswith(".pkl"):
        file_path = str(file_path) + ".pkl"

    with open(file_path, "rb") as pickle_file:
        return pickle.load(pickle_file)


def model_name_to_backend_class(model_name: str) -> type[Backend]:
    return OpenAIBackend if "gpt" in model_name else HFBackend


def is_gpt_model(model_name: str):
    return "gpt" in model_name


def set_all_seeds(seed: int):
    if seed is None:
        return
    torch.manual_seed(seed)
    random.seed(seed)
    np.random.seed(seed)


def calc_stderr(arr: List[float | int]) -> float:
    assert len(arr) > 0
    if len(arr) == 1:
        return 0.0
    return np.std(arr, ddof=1) / np.sqrt(len(arr))


def mean_and_stderr(arr: List[float | int]) -> Tuple[float, float]:
    return np.mean(arr), calc_stderr(arr)  # type: ignore


def yaml_to_json(yaml_file_path: Path) -> None:
    # Generate the JSON file path in the subdirectory
    json_file_path = yaml_file_path.parent / (yaml_file_path.stem + ".json")

    # Check if the JSON file already exists
    if json_file_path.exists():
        return

    # Read the YAML file
    yaml_data = yaml.safe_load(yaml_file_path.read_text())

    # Write the JSON file
    json_file_path.write_text(json.dumps(yaml_data, indent=2))

    print(f"Converted {yaml_file_path} to {json_file_path}")

    # Move the YAML in a .yaml subdirectory (which may not exist yet)
    (yaml_file_path.parent / "readable_yaml").mkdir(parents=True, exist_ok=True)
    yaml_file_path.rename(yaml_file_path.parent / "readable_yaml" / yaml_file_path.name)


def convert_yamls_in_dir_to_jsons(directory: Path) -> None:
    for yaml_file in directory.glob("*.y*ml"):
        if yaml_file.name == "_master_config.yaml":
            continue
        yaml_to_json(yaml_file)


<<<<<<< HEAD
def deep_convert_to_immutable(obj: Any) -> Any:
    """Turns all dicts in obj into MappingProxyType in a deep fashion, and all lists into tuples"""
    if isinstance(obj, dict):
        return MappingProxyType({k: deep_convert_to_immutable(v) for k, v in obj.items()})
    elif isinstance(obj, list):
        return tuple(deep_convert_to_immutable(item) for item in obj)
    elif isinstance(obj, tuple):
        return tuple(deep_convert_to_immutable(item) for item in obj)
    return obj


def deep_convert_to_dict(obj: Any) -> Any:
    """Turns all MappingProxyType in obj into dicts in a deep fashion"""
    if isinstance(obj, MappingProxyType):
        # Do deep conversion here
        return {k: deep_convert_to_dict(v) for k, v in obj.items()}
    elif isinstance(obj, (list, tuple)):
        return type(obj)(deep_convert_to_dict(item) for item in obj)
    return obj


def count_format_fields(s):
    # Remove escaped braces
    s = s.replace("{{", "").replace("}}", "")

    # Pattern to match format fields, excluding likely JSON structures
    pattern = r"(?<![\{\w])(\{[^{\"}]*\})(?![\}\w])"

    return len(re.findall(pattern, s))
=======
def hh_record_to_messages(record, static_dataset_name):
    """
    Extracts the message history for the chosen and rejected samples of a data point of a huggingface dataset.
    This is used to prepare a static dataset (e.g. HH) for RL training.
    """
    messages_chosen = [
        {"role": "system", "content": "You are a helpful and harmless assistant who answers user questions."}
    ]
    messages_rejected = [
        {"role": "system", "content": "You are a helpful and harmless assistant who answers user questions."}
    ]

    if static_dataset_name == "Anthropic/hh-rlhf":
        """Formatting Anthropic's HH dataset https://huggingface.co/datasets/Anthropic/hh-rlhf?row=0"""

        pattern = r"(Human|Assistant): (.*?)\n\n"
        matches_chosen = re.findall(pattern, record["chosen"] + "\n\n", re.DOTALL)

        messages_chosen += [
            {"role": ("assistant" if match[0] == "Assistant" else "user"), "content": match[1]}
            for match in matches_chosen
        ]

        matches_rejected = re.findall(pattern, record["rejected"] + "\n\n", re.DOTALL)
        messages_rejected += [
            {"role": ("assistant" if match[0] == "Assistant" else "user"), "content": match[1]}
            for match in matches_rejected
        ]

    elif static_dataset_name == "PKU-Alignment/PKU-SafeRLHF":
        str_chosen = record["response_0"] if (record["better_response_id"] == 0) else record["response_1"]
        str_rejected = record["response_1"] if (record["better_response_id"] == 0) else record["response_0"]

        messages_chosen += [{"role": "user", "content": record["prompt"]}, {"role": "assistant", "content": str_chosen}]
        messages_rejected += [
            {"role": "user", "content": record["prompt"]},
            {"role": "assistant", "content": str_rejected},
        ]

    else:
        assert (
            False
        ), f"Formatting is only implemented for Anthropic/hh-rlhf and PKU-Alignment/PKU-SafeRLHF, and not for the requested {static_dataset_name}"

    assert (messages_chosen[-2]["role"], messages_chosen[-1]["role"]) == (
        "user",
        "assistant",
    ), f"The roles of the last two messages of the chosen static data should be user, assistant, but they are {(messages_chosen[-2]['role'], messages_chosen[-1]['role'])}"

    assert (messages_rejected[-2]["role"], messages_rejected[-1]["role"]) == (
        "user",
        "assistant",
    ), f"The roles of the last two messages of the rejected static data should be user, assistant, but they are {(messages_chosen[-2]['role'], messages_chosen[-1]['role'])}"

    return messages_chosen, messages_rejected
>>>>>>> 13089a6e
<|MERGE_RESOLUTION|>--- conflicted
+++ resolved
@@ -146,7 +146,6 @@
         yaml_to_json(yaml_file)
 
 
-<<<<<<< HEAD
 def deep_convert_to_immutable(obj: Any) -> Any:
     """Turns all dicts in obj into MappingProxyType in a deep fashion, and all lists into tuples"""
     if isinstance(obj, dict):
@@ -175,8 +174,9 @@
     # Pattern to match format fields, excluding likely JSON structures
     pattern = r"(?<![\{\w])(\{[^{\"}]*\})(?![\}\w])"
 
-    return len(re.findall(pattern, s))
-=======
+    return len(re.findall(pattern, s))  
+
+
 def hh_record_to_messages(record, static_dataset_name):
     """
     Extracts the message history for the chosen and rejected samples of a data point of a huggingface dataset.
@@ -231,5 +231,4 @@
         "assistant",
     ), f"The roles of the last two messages of the rejected static data should be user, assistant, but they are {(messages_chosen[-2]['role'], messages_chosen[-1]['role'])}"
 
-    return messages_chosen, messages_rejected
->>>>>>> 13089a6e
+    return messages_chosen, messages_rejected